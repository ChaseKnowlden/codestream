--- conflicted
+++ resolved
@@ -99,13 +99,9 @@
 			new ResizeObserver(() => {
 				this.handleScroll();
 				console.log("WE OBSERVED A RESIZE OF STREAM");
-<<<<<<< HEAD
-				if (!me.state.scrolledOffBottom)
-					if (me._postslist) me._postslist.scrollTop = 100000;
+				if (!this.state.scrolledOffBottom)
+					if (this._postslist) this._postslist.scrollTop = 100000;
 					else console.log("COULD NOT FIND POSTSLIST TO SCROLL");
-=======
-				if (!this.state.scrolledOffBottom && this._postslist) this._postslist.scrollTop = 100000;
->>>>>>> cbb270c5
 			}).observe(this._postslist);
 		}
 

--- conflicted
+++ resolved
@@ -1,11 +1,7 @@
 {
 	"name": "codestream",
 	"main": "./dist/codestream",
-<<<<<<< HEAD
-	"version": "6.4.1",
-=======
 	"version": "6.5.0",
->>>>>>> e9b0db1a
 	"description": "Discuss code easily. Streamline Code Reviews. Improve code quality. Works w/ Slack, Teams, Jira, Trello, git, and more.",
 	"keywords": [
 		"chat",

// The ui-variables file is provided by base themes provided by Atom.
//
// See https://github.com/atom/atom-dark-ui/blob/master/styles/ui-variables.less
// for a full listing of what's available.
@import "ui-variables";
@import "octicon-mixins";

.codestream {
	width: 100%;
	padding-top: 1%;
	display: flex;
	flex-direction: column;
	align-items: center;

	font-size: 13px;

	// global styles
	a {
		text-decoration: underline;
	}
<<<<<<< HEAD
	ul.compact {
		margin: 0;
		padding: 0;
		li {
			margin: 0;
			padding: 0;
			list-style: none;
		}
	}
	.error-message {
		color: @text-color-error;
	}
	.form-error {
		text-align: center;
		line-height: 1;
		margin-bottom: 5%;
	}

	// screen styles
	#no-git {
		.onboarding-screen;

		h2 {
			text-align: center;
		}
	}

	#signup-form,
	#login-form {
		.onboarding-screen;
		display: flex;
		flex-direction: column;
		justify-content: center;

		h2 {
			text-align: center;
		}

		#controls {
			.control-group {
				margin: 5% 0;

				&:first-child,
				&:last-child {
					margin: 0;
				}

				.help-link {
					text-align: right;
				}
			}

			.control-button {
				width: 100%;
			}

			.footer {
				margin-top: 10%;
				text-align: center;
				p {
					line-height: 0.5;
				}
			}
		}
	}

	#email-confirmation {
		.onboarding-screen;
		h2 {
			text-align: center;
		}

		#form {
			display: flex;
			flex-direction: column;
		}

		#inputs {
			margin-bottom: 5%;
			display: flex;
			flex-direction: row;
			justify-content: space-between;
			input {
				width: 14%;
				text-align: center;
			}
		}
		#submit-button {
			width: 100%;
		}
	}

	#team-creation {
		.onboarding-screen;
		h2 {
			text-align: center;
		}

		form * {
			margin: 5% 0;
		}

		#submit-button {
			width: 100%;
		}
	}
}
.codestream-add-comment-popup {
	position: absolute;
	left: 100%;
	top: -32px;
	width: 40px;
	height: 40px;
	font-size: 26px;
	text-align: center;
	border-radius: 20px;
	border: 1px solid @base-border-color;
	box-shadow: 0 3px 5px #ccc;
	background: #fff;
	opacity: 1;
	color: #000;
	cursor: pointer;
	transition: transform 0.3s;
	z-index: 90;
}
.codestream-add-comment-popup:hover {
	opacity: 1;
	box-shadow: 0 5px 20px #ccc;
	transform: scale(1.15);
=======
>>>>>>> ea76da98
}<|MERGE_RESOLUTION|>--- conflicted
+++ resolved
@@ -18,7 +18,6 @@
 	a {
 		text-decoration: underline;
 	}
-<<<<<<< HEAD
 	ul.compact {
 		margin: 0;
 		padding: 0;
@@ -148,6 +147,4 @@
 	opacity: 1;
 	box-shadow: 0 5px 20px #ccc;
 	transform: scale(1.15);
-=======
->>>>>>> ea76da98
 }